--- conflicted
+++ resolved
@@ -43,15 +43,18 @@
     use crate::processors::*;
     use crate::sql::*;
 
+    let ctx_more_cpu_for_partitions_generate = crate::tests::try_create_context()?;
+    ctx_more_cpu_for_partitions_generate.set_max_threads(40)?;
+
     let ctx = crate::tests::try_create_context_with_nodes(3).await?;
-    let plan = PlanParser::create(ctx.clone())
-        .build_from_sql("select sum(number+1)+2 as sumx from system.numbers_mt(100000)")?;
+    let plan = PlanParser::create(ctx_more_cpu_for_partitions_generate.clone())
+        .build_from_sql("select sum(number+1)+2 as sumx from system.numbers_mt(1000000)")?;
 
     // Check the distributed plan.
     let expect = "AggregatorFinal: groupBy=[[]], aggr=[[(sum([(number + 1)]) + 2) as sumx]]\
     \n  RedistributeStage[state: AggregatorMerge, id: 0]\
     \n    AggregatorPartial: groupBy=[[]], aggr=[[(sum([(number + 1)]) + 2) as sumx]]\
-    \n      ReadDataSource: scan parts [8](Read from system.numbers_mt table, Read Rows:100000, Read Bytes:800000)";
+    \n      ReadDataSource: scan parts [40](Read from system.numbers_mt table, Read Rows:1000000, Read Bytes:8000000)";
     let actual = format!("{:?}", plan);
     assert_eq!(expect, actual);
 
@@ -60,19 +63,14 @@
     // Check the distributed pipeline.
     let expect = format!("{:?}", pipeline);
     let actual = "AggregatorFinalTransform × 1 processor\
-<<<<<<< HEAD
-    \n  Merge (RemoteTransform × 4 processors) to (AggregatorFinalTransform × 1)\
-    \n    RemoteTransform × 4 processor(s): AggregatorPartialTransform × 2 processors -> SourceTransform × 2 processors";
-=======
     \n  Merge (RemoteTransform × 3 processors) to (AggregatorFinalTransform × 1)\
-    \n    RemoteTransform × 3 processors";
->>>>>>> b6cbdf85
+    \n    RemoteTransform × 3 processor(s): AggregatorPartialTransform × 8 processors -> SourceTransform × 8 processors";
     assert_eq!(expect, actual);
 
     let mut stream = pipeline.execute().await?;
     while let Some(v) = stream.next().await {
         let v = v?;
-        let expect = &UInt64Array::from(vec![5000050002]);
+        let expect = &UInt64Array::from(vec![500000500002]);
         let actual = v.column(0).as_any().downcast_ref::<UInt64Array>().unwrap();
         assert_eq!(expect.clone(), actual.clone());
     }

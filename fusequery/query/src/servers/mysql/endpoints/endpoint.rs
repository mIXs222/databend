// Copyright 2020-2021 The Datafuse Authors.
//
// SPDX-License-Identifier: Apache-2.0.

use common_exception::ErrorCode;
use common_exception::Result;

pub trait IMySQLEndpoint<Writer> {
    type Input;

    fn ok(data: Self::Input, writer: Writer) -> Result<()>;

<<<<<<< HEAD
    fn err(error: ErrorCodes, writer: Writer) -> Result<()>;

    fn on_action<F: Fn() -> Result<Self::Input>>(writer: Writer, fun: F) -> Result<()> {
        match fun() {
            Ok(data) => Self::ok(data, writer),
            Err(error) => Self::err(error, writer)
        }
    }
=======
    fn err(error: ErrorCode, writer: Writer) -> Result<()>;
>>>>>>> c2cc5952
}<|MERGE_RESOLUTION|>--- conflicted
+++ resolved
@@ -10,8 +10,7 @@
 
     fn ok(data: Self::Input, writer: Writer) -> Result<()>;
 
-<<<<<<< HEAD
-    fn err(error: ErrorCodes, writer: Writer) -> Result<()>;
+    fn err(error: ErrorCode, writer: Writer) -> Result<()>;
 
     fn on_action<F: Fn() -> Result<Self::Input>>(writer: Writer, fun: F) -> Result<()> {
         match fun() {
@@ -19,7 +18,4 @@
             Err(error) => Self::err(error, writer)
         }
     }
-=======
-    fn err(error: ErrorCode, writer: Writer) -> Result<()>;
->>>>>>> c2cc5952
 }
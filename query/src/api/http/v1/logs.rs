--- conflicted
+++ resolved
@@ -61,24 +61,9 @@
     Ok(format!("{:?}", tracing_logs))
 }
 
-<<<<<<< HEAD
-async fn execute_query(context: DatabendQueryContextRef) -> Result<SendableDataBlockStream> {
-    let tracing_table = context.get_table("system", "tracing")?;
-    let io_ctx = context.get_single_node_table_io_context()?;
-    let io_ctx = Arc::new(io_ctx);
-
-    let tracing_table_read_plan = tracing_table
-        .read_plan(
-            io_ctx.clone(),
-            None,
-            Some(context.get_settings().get_max_threads()? as usize),
-        )
-        .await?;
-=======
 async fn execute_query(ctx: DatabendQueryContextRef) -> Result<SendableDataBlockStream> {
     let tracing_table = ctx.get_table("system", "tracing")?;
-    let tracing_table_read_plan = tracing_table.read_plan(ctx.clone(), None)?;
->>>>>>> 18dbf54f
+    let tracing_table_read_plan = tracing_table.read_plan(ctx.clone(), None).await?;
 
     tracing_table.read(ctx, &tracing_table_read_plan).await
 }
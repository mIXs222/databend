// Copyright 2021 Datafuse Labs.
//
// Licensed under the Apache License, Version 2.0 (the "License");
// you may not use this file except in compliance with the License.
// You may obtain a copy of the License at
//
//     http://www.apache.org/licenses/LICENSE-2.0
//
// Unless required by applicable law or agreed to in writing, software
// distributed under the License is distributed on an "AS IS" BASIS,
// WITHOUT WARRANTIES OR CONDITIONS OF ANY KIND, either express or implied.
// See the License for the specific language governing permissions and
// limitations under the License.

use crate::error::Result;
use crate::Operator;
use crate::Reader;

<<<<<<< HEAD
/// `Read` will read the data from the underlying storage.
#[async_trait]
pub trait Read<S: Send + Sync>: Send + Sync {
    async fn read(&self, args: &ReadBuilder<S>) -> Result<Reader> {
        let _ = args;
        unimplemented!()
    }
}

pub struct ReadBuilder<S> {
    s: Arc<S>,
=======
pub struct OpRead {
    op: Operator,
>>>>>>> 2045afa3

    pub path: String,
    pub offset: Option<u64>,
    pub size: Option<u64>,
}

<<<<<<< HEAD
impl<S> ReadBuilder<S> {
    pub fn new(s: Arc<S>, path: &str) -> Self {
        Self {
            s,
=======
impl OpRead {
    pub fn new(op: Operator, path: &str) -> Self {
        Self {
            op,
>>>>>>> 2045afa3
            path: path.to_string(),
            offset: None,
            size: None,
        }
    }

    pub fn offset(&mut self, offset: u64) -> &mut Self {
        self.offset = Some(offset);

        self
    }

    pub fn size(&mut self, size: u64) -> &mut Self {
        self.size = Some(size);

        self
    }

<<<<<<< HEAD
impl<S: Read<S>> ReadBuilder<S> {
=======
>>>>>>> 2045afa3
    pub async fn run(&mut self) -> Result<Reader> {
        self.op.inner().read(self).await
    }
}<|MERGE_RESOLUTION|>--- conflicted
+++ resolved
@@ -16,39 +16,18 @@
 use crate::Operator;
 use crate::Reader;
 
-<<<<<<< HEAD
-/// `Read` will read the data from the underlying storage.
-#[async_trait]
-pub trait Read<S: Send + Sync>: Send + Sync {
-    async fn read(&self, args: &ReadBuilder<S>) -> Result<Reader> {
-        let _ = args;
-        unimplemented!()
-    }
-}
-
-pub struct ReadBuilder<S> {
-    s: Arc<S>,
-=======
 pub struct OpRead {
     op: Operator,
->>>>>>> 2045afa3
 
     pub path: String,
     pub offset: Option<u64>,
     pub size: Option<u64>,
 }
 
-<<<<<<< HEAD
-impl<S> ReadBuilder<S> {
-    pub fn new(s: Arc<S>, path: &str) -> Self {
-        Self {
-            s,
-=======
 impl OpRead {
     pub fn new(op: Operator, path: &str) -> Self {
         Self {
             op,
->>>>>>> 2045afa3
             path: path.to_string(),
             offset: None,
             size: None,
@@ -67,10 +46,6 @@
         self
     }
 
-<<<<<<< HEAD
-impl<S: Read<S>> ReadBuilder<S> {
-=======
->>>>>>> 2045afa3
     pub async fn run(&mut self) -> Result<Reader> {
         self.op.inner().read(self).await
     }
